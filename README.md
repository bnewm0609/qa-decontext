--- conflicted
+++ resolved
@@ -1,6 +1,5 @@
 # QA Decontextualization
 
-<<<<<<< HEAD
 See `experiments` for description of how to run experiments investigating this method.
 
 ## Installation
@@ -225,7 +224,4 @@
         if `return_metadata = True`, additionally return the intermediate results for each step of the pipeline
         as described above.
     """
-```
-=======
-Code and data are coming soon!
->>>>>>> c5173349
+```